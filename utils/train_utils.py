# Copyright (c) Meta Platforms, Inc. and affiliates.
# This software may be used and distributed according to the terms of the Llama 2 Community License Agreement.

import os
import sys
from typing import List
import yaml

import fire
import torch
import transformers
from datasets import load_dataset
from tqdm import tqdm
import time
"""
Unused imports:
import torch.nn as nn
import bitsandbytes as bnb
"""
from torch.nn import functional as F
from peft import (
    LoraConfig,
    get_peft_model,
    get_peft_model_state_dict,
    prepare_model_for_int8_training,
    set_peft_model_state_dict,
)
from transformers import LlamaForCausalLM, LlamaTokenizer
from torch.distributed.fsdp import StateDictType
import torch.distributed as dist
from pkg_resources import packaging
from .memory_utils import MemoryTrace
import model_checkpointing
import torch.cuda.nccl as nccl
from torch.distributed.fsdp.sharded_grad_scaler import ShardedGradScaler
from pathlib import Path
sys.path.append(str(Path(__file__).resolve().parent.parent))
from policies import bfSixteen, fpSixteen,bfSixteen_mixed, get_llama_wrapper

def set_tokenizer_params(tokenizer: LlamaTokenizer):
    tokenizer.pad_token_id = 0
    tokenizer.padding_side = "left"
    
# Converting Bytes to Megabytes
def byte2mb(x):
    return int(x / 2**20)

def train(model, train_dataloader,eval_dataloader, tokenizer, optimizer, lr_scheduler, gradient_accumulation_steps, train_config, fsdp_config=None, local_rank=None, rank=None):
    """
    Trains the model on the given dataloader
    
    Args:
        model: The model to be trained
        train_dataloader: The dataloader containing the training data
        optimizer: The optimizer used for training
        lr_scheduler: The learning rate scheduler
        gradient_accumulation_steps: The number of steps to accumulate gradients before performing a backward/update operation
        num_epochs: The number of epochs to train for
        local_rank: The rank of the current node in a distributed setting
        train_config: The training configuration
        eval_dataloader: The dataloader containing the eval data
        tokenizer: tokenizer used in the eval for decoding the predicitons
    
    Returns: results dictionary containing average training and validation perplexity and loss
    """
    # Create a gradient scaler for fp16
    if train_config.use_fp16 and train_config.enable_fsdp:
        scaler = ShardedGradScaler()
    elif train_config.use_fp16 and not train_config.enable_fsdp:
        scaler = torch.cuda.amp.GradScaler() 
    if train_config.enable_fsdp:
        world_size = int(os.environ["WORLD_SIZE"]) 
    train_prep = []
    train_loss = []
    val_prep = []
    val_loss =[]
    results = {}
    best_val_loss = float("inf")
    epoch_times=[]
    for epoch in range(train_config.num_epochs):
        start_epoch = time.perf_counter()
        with MemoryTrace() as memtrace:  # track the memory usage
            model.train()
            total_loss = 0.0
            for step, batch in enumerate(tqdm(train_dataloader,colour="blue", desc=f"Training Epoch{epoch}")):
                for key in batch.keys():
                    if train_config.enable_fsdp:
                        batch[key] = batch[key].to(local_rank)
                    else:
                        batch[key] = batch[key].to('cuda:0')              
                loss = model(**batch).loss
                loss = loss / gradient_accumulation_steps
                total_loss += loss.detach().float()
                if train_config.use_fp16:
                    # if fp16 is enabled, use gradient scaler to handle gradient update
                    scaler.scale(loss).backward()
                    if (step + 1) % gradient_accumulation_steps == 0 or step == len(train_dataloader) - 1:
                        scaler.step(optimizer)
                        scaler.update()
                        optimizer.zero_grad()
                else:
                    # regular backpropagation when fp16 is not used
                    loss.backward()
                    if (step + 1) % gradient_accumulation_steps == 0 or step == len(train_dataloader) - 1:
                        optimizer.step()
                        optimizer.zero_grad()
<<<<<<< HEAD
                        
                print(f"\n step {step} is completed and loss is {loss.detach().float()}")
        end_epoch = time.perf_counter()
        epoch_time = end_epoch- start_epoch
        print(f"epoch time is {epoch_time}")
        print("==================================================")
        epoch_times.append(epoch_time)
        # Reducing total_loss across all devices if there's more than one CUDA device
        if torch.cuda.device_count() > 1 and train_config.enable_fsdp:
            dist.all_reduce(total_loss, op=dist.ReduceOp.SUM)
            world_size = int(os.environ["WORLD_SIZE"])
        train_epoch_loss = total_loss / len(train_dataloader)
        train_epoch_loss = train_epoch_loss/world_size
=======
                if train_config.enable_fsdp:
                    if rank==0:       
                        print(f"\n step {step} is completed and loss is {loss.detach().float()}")
                else:
                    print(f"\n step {step} is completed and loss is {loss.detach().float()}")
                    
        # Reducing total_loss across all devices if there's more than one CUDA device
        if torch.cuda.device_count() > 1 and train_config.enable_fsdp:
            dist.all_reduce(total_loss, op=dist.ReduceOp.SUM)
        train_epoch_loss = total_loss / len(train_dataloader)
        if train_config.enable_fsdp:
            train_epoch_loss = train_epoch_loss/world_size
>>>>>>> 1387b76e
        train_perplexity = torch.exp(train_epoch_loss)
        
        train_prep.append(train_perplexity)
        train_loss.append(train_epoch_loss)
        if train_config.enable_fsdp:
            if rank==0:
                print(f"Max CUDA memory allocated was {memtrace.peak} GB")
                print(f"Max CUDA memory reserved was {memtrace.max_reserved} GB")
                print(f"Peak active CUDA memory was {memtrace.peak_active_gb} GB")
                print(f"Cuda Malloc retires : {memtrace.cuda_malloc_retires}")
                print(f"CPU Total Peak Memory consumed during the train (max): {memtrace.cpu_peaked + memtrace.cpu_begin} GB")
        else:
            print(f"Max CUDA memory allocated was {memtrace.peak} GB")
            print(f"Max CUDA memory reserved was {memtrace.max_reserved} GB")
            print(f"Peak active CUDA memory was {memtrace.peak_active_gb} GB")
            print(f"Cuda Malloc retires : {memtrace.cuda_malloc_retires}")
            print(f"CPU Total Peak Memory consumed during the train (max): {memtrace.cpu_peaked + memtrace.cpu_begin} GB")
        
        # Update the learning rate as needed
        lr_scheduler.step()
          
        if train_config.run_validation:
            eval_ppl, eval_epoch_loss = evaluation(model, train_config, eval_dataloader, rank, tokenizer)   
            if train_config.save_model and eval_epoch_loss < best_val_loss:
                if train_config.enable_fsdp:
                    dist.barrier()
                if train_config.use_peft:
                    if train_config.enable_fsdp:
                        if rank==0:
                            print(f"we are about to save the PEFT modules")
                    else:
                        print(f"we are about to save the PEFT modules")
                    model.save_pretrained(train_config.output_dir)  
                    if train_config.enable_fsdp:
                        if rank==0: 
                            print(f"PEFT modules are saved in {train_config.output_dir} directory")
                    else:
                        print(f"PEFT modules are saved in {train_config.output_dir} directory")
                        
                else:
                    if not train_config.use_peft and fsdp_config.checkpoint_type == StateDictType.FULL_STATE_DICT:
                        
                        model_checkpointing.save_model_checkpoint(
                            model, optimizer, rank, train_config, epoch=epoch
                        )
                    elif not train_config.use_peft and fsdp_config.checkpoint_type == StateDictType.SHARDED_STATE_DICT:
                        print(" Saving the FSDP model checkpoints using SHARDED_STATE_DICT")
                        print("=====================================================")
                        
                        model_checkpointing.save_model_and_optimizer_sharded(model, rank, train_config)
                        if train_config.save_optimizer:
                            model_checkpointing.save_model_and_optimizer_sharded(model, rank, train_config, optim=optimizer)
                            print(" Saving the FSDP model checkpoints qnd optimizer using SHARDED_STATE_DICT")
                            print("=====================================================")

                    if not train_config.use_peft and  train_config.save_optimizer:
                        model_checkpointing.save_optimizer_checkpoint(
                            model, optimizer, rank, train_config, epoch=epoch
                        )
                        print(" Saving the FSDP model checkpoints qnd optimizer using FULL_STATE_DICT")
                        print("=====================================================")                     
                if train_config.enable_fsdp:
                    dist.barrier()
            
            if eval_epoch_loss < best_val_loss:
                best_val_loss = eval_epoch_loss
                if train_config.enable_fsdp:
                    if rank==0:
                        print(f"best eval loss on epoch {epoch} is {best_val_loss}")
                else:
                    print(f"best eval loss on epoch {epoch} is {best_val_loss}")
            val_loss.append(best_val_loss)
            val_prep.append(eval_ppl)
        
<<<<<<< HEAD
        
        print(f"Epoch {epoch+1}: train_perplexity={train_perplexity:.4f}, train_epoch_loss={train_epoch_loss:.4f}")
        lr_scheduler.step()
    avg_epoch_time = sum(epoch_times)/len(epoch_times)
    print("avg epoch time is {avg_epoch_time}")
    print("==========================================")
=======
        if train_config.enable_fsdp:
            if rank==0:
                print(f"Epoch {epoch+1}: train_perplexity={train_perplexity:.4f}, train_epoch_loss={train_epoch_loss:.4f}")
        else:
            print(f"Epoch {epoch+1}: train_perplexity={train_perplexity:.4f}, train_epoch_loss={train_epoch_loss:.4f}")
            
>>>>>>> 1387b76e
    avg_train_prep = sum(train_prep)/len(train_prep)
    avg_train_loss = sum(train_loss)/len(train_loss)
    if train_config.run_validation:
        avg_eval_prep = sum(val_prep)/len(val_prep) 
        avg_eval_loss = sum(val_loss)/len(val_loss) 

    results['avg_train_prep'] = avg_train_prep
    results['avg_train_loss'] = avg_train_loss
    if train_config.run_validation:
        results['avg_eval_prep'] = avg_eval_prep
        results['avg_eval_loss'] = avg_eval_loss
        
    #saving the training params including fsdp setting for reference.
    if train_config.enable_fsdp and not train_config.use_peft:
        save_train_params(train_config, fsdp_config, rank)
        
    return results

def evaluation(model,train_config, eval_dataloader, local_rank, tokenizer):
    """
    Evaluates the model on the given dataloader
    
    Args:
        model: The model to evaluate
        eval_dataloader: The dataloader containing the evaluation data
        local_rank: The rank of the current node in a distributed setting
        tokenizer: The tokenizer used to decode predictions
    
    Returns: eval_ppl, eval_epoch_loss
    """
    if train_config.enable_fsdp:
        world_size = int(os.environ["WORLD_SIZE"]) 
    model.eval()
    eval_preds = []
    eval_loss = 0.0  # Initialize evaluation loss
    with MemoryTrace() as memtrace:
        for step, batch in enumerate(tqdm(eval_dataloader,colour="green", desc="evaluating Epoch")):
            for key in batch.keys():
                if train_config.enable_fsdp:
                    batch[key] = batch[key].to(local_rank)
                else:
                    batch[key] = batch[key].to('cuda:0')
            # Ensure no gradients are computed for this scope to save memory
            with torch.no_grad():
                # Forward pass and compute loss
                outputs = model(**batch)
                loss = outputs.loss
                eval_loss += loss.detach().float()
            # Decode predictions and add to evaluation predictions list
            preds = torch.argmax(outputs.logits, -1)
            eval_preds.extend(
                tokenizer.batch_decode(preds.detach().cpu().numpy(), skip_special_tokens=True)
            )
    
    # If there's more than one CUDA device, reduce evaluation loss across all devices
    if torch.cuda.device_count() > 1 and train_config.enable_fsdp:
        dist.all_reduce(eval_loss, op=dist.ReduceOp.SUM)
        world_size = int(os.environ["WORLD_SIZE"])
    
    # Compute average loss and perplexity
    eval_epoch_loss = eval_loss / len(eval_dataloader)
<<<<<<< HEAD
    eval_epoch_loss = eval_epoch_loss/world_size
=======
    if train_config.enable_fsdp:
        eval_epoch_loss = eval_epoch_loss/world_size
>>>>>>> 1387b76e
    eval_ppl = torch.exp(eval_epoch_loss)
    
    # Print evaluation metrics
    if train_config.enable_fsdp:
        if local_rank==0:
            print(f" {eval_ppl=} {eval_epoch_loss=}")
    else:
        print(f" {eval_ppl=} {eval_epoch_loss=}")
        
    return eval_ppl, eval_epoch_loss

def freeze_transformer_layers(model, num_layer):
   for i, layer in enumerate(model.model.layers):
            if i < num_layer:
                for param in layer.parameters():
                    param.requires_grad = False


def check_frozen_layers_peft_model(model):
     for i, layer in enumerate(model.base_model.model.model.layers):
            for name, param in layer.named_parameters():
                print(f"Layer {i}, parameter {name}: requires_grad = {param.requires_grad}")
                
                
def setup():
    """Initialize the process group for distributed training"""
    dist.init_process_group("nccl")


def setup_environ_flags(rank):
    """Set environment flags for debugging purposes"""
    os.environ["TORCH_SHOW_CPP_STACKTRACES"] = str(1)
    os.environ["NCCL_ASYNC_ERROR_HANDLING"] = str(1)
    # os.environ["TORCH_DISTRIBUTED_DEBUG"] = "DETAIL"
    # This flag will help with CUDA memory fragmentations that can lead into OOM in some cases.
    # Note this is only availble in PyTorch Nighlies (as of July 30 2023)
    # os.environ['PYTORCH_CUDA_ALLOC_CONF']='expandable_segments:True' 
    if rank == 0:
        print(f"--> Running with torch dist debug set to detail")


def cleanup():
    """Clean up the process group after training"""
    dist.destroy_process_group()


def clear_gpu_cache(rank=None):
    """Clear the GPU cache for all ranks"""
    if rank == 0:
        print(f"Clearing GPU cache for all ranks")
    torch.cuda.empty_cache()


def get_parameter_dtypes(model):
    """Get the data types of model parameters"""
    parameter_dtypes = {}
    for name, parameter in model.named_parameters():
        parameter_dtypes[name] = parameter.dtype
    return parameter_dtypes

def print_model_size(model, config, rank: int = 0) -> None:
    """
    Print model name, the number of trainable parameters and initialization time.

    Args:
        model: The PyTorch model.
        model_name (str): Name of the model.
        init_time_start (float): Initialization start time.
        init_time_end (float): Initialization end time.
        rank (int, optional): Current process's rank. Defaults to 0.
    """
    if rank == 0:
        print(f"--> Model {config.model_name}")
        total_params = sum(p.numel() for p in model.parameters() if p.requires_grad)
        print(f"\n--> {config.model_name} has {total_params / 1e6} Million params\n")




def get_policies(cfg, rank):
    """Get the policies for mixed precision and fsdp wrapping"""
    
    verify_bfloat_support = (
    torch.version.cuda
    and torch.cuda.is_bf16_supported()
    and packaging.version.parse(torch.version.cuda).release >= (11, 0)
    and dist.is_nccl_available()
    and nccl.version() >= (2, 10)
    )


    mixed_precision_policy = None
    wrapping_policy = None

    # Mixed precision
    if cfg.mixed_precision:
        bf16_ready = verify_bfloat_support

        if bf16_ready and not cfg.use_fp16:
            mixed_precision_policy = bfSixteen_mixed
            if rank == 0:
                print(f"bFloat16 enabled for mixed precision - using bfSixteen policy")
        elif cfg.use_fp16:
            mixed_precision_policy = fpSixteen
            if rank == 0:
                print(f"FP16 enabled")
        else:
            print(f"bFloat16 support not present. Using FP32, and not mixed precision")
    wrapping_policy = get_llama_wrapper()
    return mixed_precision_policy, wrapping_policy

def save_train_params(train_config, fsdp_config, rank):
    """
    This function saves the train_config and FSDP config into a train_params.yaml.
    This will be used by converter script in the inference folder to fetch the HF model name or path.
    It also would be hepful as a log for future references.
    """
    # Convert the train_config and fsdp_config objects to dictionaries, 
    # converting all values to strings to ensure they can be serialized into a YAML file
    train_config_dict = {k: str(v) for k, v in vars(train_config).items() if not k.startswith('__')}
    fsdp_config_dict = {k: str(v) for k, v in vars(fsdp_config).items() if not k.startswith('__')}
    # Merge the two dictionaries into one
    train_params_dict = {**train_config_dict, **fsdp_config_dict}
    # Construct the folder name (follwoing FSDP checkpointing style) using properties of the train_config object
    folder_name = (
    train_config.dist_checkpoint_root_folder
    + "/"
    + train_config.dist_checkpoint_folder
    + "-"
    + train_config.model_name
    )

    save_dir = Path.cwd() / folder_name
    # If the directory does not exist, create it
    if not os.path.exists(save_dir):
        os.makedirs(save_dir)
    # Convert the dictionary to a YAML string
    config_yaml = yaml.dump(train_params_dict, indent=4)
    file_name = os.path.join(save_dir,'train_params.yaml')

    # Check if there's a directory with the same name as the file
    if os.path.isdir(file_name):
        print(f"Error: {file_name} is a directory, not a file.")
    else:
        # Write the YAML string to the file
        with open(file_name, 'w') as f:
            f.write(config_yaml)
        if rank==0:
            print(f"training params are saved in {file_name}")<|MERGE_RESOLUTION|>--- conflicted
+++ resolved
@@ -104,7 +104,6 @@
                     if (step + 1) % gradient_accumulation_steps == 0 or step == len(train_dataloader) - 1:
                         optimizer.step()
                         optimizer.zero_grad()
-<<<<<<< HEAD
                         
                 print(f"\n step {step} is completed and loss is {loss.detach().float()}")
         end_epoch = time.perf_counter()
@@ -118,20 +117,6 @@
             world_size = int(os.environ["WORLD_SIZE"])
         train_epoch_loss = total_loss / len(train_dataloader)
         train_epoch_loss = train_epoch_loss/world_size
-=======
-                if train_config.enable_fsdp:
-                    if rank==0:       
-                        print(f"\n step {step} is completed and loss is {loss.detach().float()}")
-                else:
-                    print(f"\n step {step} is completed and loss is {loss.detach().float()}")
-                    
-        # Reducing total_loss across all devices if there's more than one CUDA device
-        if torch.cuda.device_count() > 1 and train_config.enable_fsdp:
-            dist.all_reduce(total_loss, op=dist.ReduceOp.SUM)
-        train_epoch_loss = total_loss / len(train_dataloader)
-        if train_config.enable_fsdp:
-            train_epoch_loss = train_epoch_loss/world_size
->>>>>>> 1387b76e
         train_perplexity = torch.exp(train_epoch_loss)
         
         train_prep.append(train_perplexity)
@@ -206,21 +191,12 @@
             val_loss.append(best_val_loss)
             val_prep.append(eval_ppl)
         
-<<<<<<< HEAD
         
         print(f"Epoch {epoch+1}: train_perplexity={train_perplexity:.4f}, train_epoch_loss={train_epoch_loss:.4f}")
         lr_scheduler.step()
     avg_epoch_time = sum(epoch_times)/len(epoch_times)
-    print("avg epoch time is {avg_epoch_time}")
+    print(f"avg epoch time is {avg_epoch_time}")
     print("==========================================")
-=======
-        if train_config.enable_fsdp:
-            if rank==0:
-                print(f"Epoch {epoch+1}: train_perplexity={train_perplexity:.4f}, train_epoch_loss={train_epoch_loss:.4f}")
-        else:
-            print(f"Epoch {epoch+1}: train_perplexity={train_perplexity:.4f}, train_epoch_loss={train_epoch_loss:.4f}")
-            
->>>>>>> 1387b76e
     avg_train_prep = sum(train_prep)/len(train_prep)
     avg_train_loss = sum(train_loss)/len(train_loss)
     if train_config.run_validation:
@@ -282,12 +258,8 @@
     
     # Compute average loss and perplexity
     eval_epoch_loss = eval_loss / len(eval_dataloader)
-<<<<<<< HEAD
-    eval_epoch_loss = eval_epoch_loss/world_size
-=======
     if train_config.enable_fsdp:
         eval_epoch_loss = eval_epoch_loss/world_size
->>>>>>> 1387b76e
     eval_ppl = torch.exp(eval_epoch_loss)
     
     # Print evaluation metrics
