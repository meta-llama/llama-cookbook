# Copyright (c) Meta Platforms, Inc. and affiliates.
# This software may be used and distributed according to the terms of the Llama 2 Community License Agreement.

import os
from pkg_resources import packaging

import fire
import random
import torch
import torch.optim as optim
from peft import get_peft_model, prepare_model_for_int8_training
from torch.distributed.fsdp import (
    FullyShardedDataParallel as FSDP,
)
from torch.distributed.fsdp.fully_sharded_data_parallel import CPUOffload
from torch.optim.lr_scheduler import StepLR
from transformers import (
    LlamaForCausalLM,
    LlamaTokenizer,
    LlamaConfig,
)
from transformers.models.llama.modeling_llama import LlamaDecoderLayer

from llama_recipes.configs import fsdp_config as FSDP_CONFIG
from llama_recipes.configs import train_config as TRAIN_CONFIG
from llama_recipes.data.concatenator import ConcatDataset
from llama_recipes.policies import AnyPrecisionAdamW, apply_fsdp_checkpointing

from llama_recipes.utils import fsdp_auto_wrap_policy
from llama_recipes.utils.config_utils import (
    update_config,
    generate_peft_config,
    generate_dataset_config,
<<<<<<< HEAD
    generate_tracker_config,
    generate_dict_from_configs,
=======
    get_dataloader_kwargs,
>>>>>>> 38df368a
)
from llama_recipes.utils.dataset_utils import get_preprocessed_dataset

from llama_recipes.utils.train_utils import (
    train,
    freeze_transformer_layers,
    setup,
    setup_environ_flags,
    clear_gpu_cache,
    print_model_size,
    get_policies
)

from dataclasses import asdict
from llama_recipes.utils.tracker_utils import get_tracker_by_name

def main(**kwargs):
    # Update the configuration for the training and sharding process
    train_config, fsdp_config = TRAIN_CONFIG(), FSDP_CONFIG()
    update_config((train_config, fsdp_config), **kwargs)

    # Set the seeds for reproducibility
    torch.cuda.manual_seed(train_config.seed)
    torch.manual_seed(train_config.seed)
    random.seed(train_config.seed)

    if train_config.enable_fsdp:
        setup()
        # torchrun specific
        local_rank = int(os.environ["LOCAL_RANK"])
        rank = int(os.environ["RANK"])
        world_size = int(os.environ["WORLD_SIZE"])

    if torch.distributed.is_initialized():
        torch.cuda.set_device(local_rank)
        clear_gpu_cache(local_rank)
        setup_environ_flags(rank)

    tracker = get_tracker_by_name(train_config.tracker)
    if rank == 0 and tracker is not None:
        tracker_config = generate_tracker_config(train_config, kwargs)
        tracker.initialize(tracker_config)
        tracker.load_params(generate_dict_from_configs(train_config), "train_config")
        tracker.load_params(generate_dict_from_configs(fsdp_config), "fsdp_config")

    # Load the pre-trained model and setup its configuration
    use_cache = False if train_config.enable_fsdp else None
    if train_config.enable_fsdp and train_config.low_cpu_fsdp:
        """
        for FSDP, we can save cpu memory by loading pretrained model on rank0 only.
        this avoids cpu oom when loading large models like llama 70B, in which case
        model alone would consume 2+TB cpu mem (70 * 4 * 8). This will add some comms
        overhead and currently requires latest nightly.
        """
        v = packaging.version.parse(torch.__version__)
        verify_latest_nightly = v.is_devrelease and v.dev >= 20230701
        if not verify_latest_nightly:
            raise Exception("latest pytorch nightly build is required to run with low_cpu_fsdp config, "
                            "please install latest nightly.")
        if rank == 0:
            model = LlamaForCausalLM.from_pretrained(
                train_config.model_name,
                load_in_8bit=True if train_config.quantization else None,
                device_map="auto" if train_config.quantization else None,
                use_cache=use_cache,
            )
        else:
            llama_config = LlamaConfig.from_pretrained(train_config.model_name)
            llama_config.use_cache = use_cache
            with torch.device("meta"):
                model = LlamaForCausalLM(llama_config)

    else:
        model = LlamaForCausalLM.from_pretrained(
            train_config.model_name,
            load_in_8bit=True if train_config.quantization else None,
            device_map="auto" if train_config.quantization else None,
            use_cache=use_cache,
        )
    if train_config.enable_fsdp and train_config.use_fast_kernels:
        """
        For FSDP and FSDP+PEFT, setting 'use_fast_kernels' will enable
        using of Flash Attention or Xformer memory-efficient kernels
        based on the hardware being used. This would speed up fine-tuning.
        """
        try:
            from optimum.bettertransformer import BetterTransformer
            model = BetterTransformer.transform(model)
        except ImportError:
            print("Module 'optimum' not found. Please install 'optimum' it before proceeding.")

    # Load the tokenizer and add special tokens
    tokenizer = LlamaTokenizer.from_pretrained(train_config.model_name)
    tokenizer.pad_token_id = tokenizer.eos_token_id

    print_model_size(model, train_config, rank if train_config.enable_fsdp else 0)

    # Prepare the model for int8 training if quantization is enabled
    if train_config.quantization:
        model = prepare_model_for_int8_training(model)

    # Convert the model to bfloat16 if fsdp and pure_bf16 is enabled
    if train_config.enable_fsdp and fsdp_config.pure_bf16:
        model.to(torch.bfloat16)

    if train_config.use_peft:
        peft_config = generate_peft_config(train_config, kwargs)
        model = get_peft_model(model, peft_config)
        model.print_trainable_parameters()

    #setting up FSDP if enable_fsdp is enabled
    if train_config.enable_fsdp:
        if not train_config.use_peft and train_config.freeze_layers:

            freeze_transformer_layers(train_config.num_freeze_layers)

        mixed_precision_policy, wrapping_policy = get_policies(fsdp_config, rank)
        my_auto_wrapping_policy = fsdp_auto_wrap_policy(model, LlamaDecoderLayer)

        model = FSDP(
            model,
            auto_wrap_policy= my_auto_wrapping_policy if train_config.use_peft else wrapping_policy,
            cpu_offload=CPUOffload(offload_params=True) if fsdp_config.fsdp_cpu_offload else None,
            mixed_precision=mixed_precision_policy if not fsdp_config.pure_bf16 else None,
            sharding_strategy=fsdp_config.sharding_strategy,
            device_id=torch.cuda.current_device(),
            limit_all_gathers=True,
            sync_module_states=train_config.low_cpu_fsdp,
            param_init_fn=lambda module: module.to_empty(device=torch.device("cuda"), recurse=False)
            if train_config.low_cpu_fsdp and rank != 0 else None,
        )
        if fsdp_config.fsdp_activation_checkpointing:
            apply_fsdp_checkpointing(model)
    elif not train_config.quantization and not train_config.enable_fsdp:
        model.to("cuda")

    dataset_config = generate_dataset_config(train_config, kwargs)

     # Load and preprocess the dataset for training and validation
    dataset_train = get_preprocessed_dataset(
        tokenizer,
        dataset_config,
        split="train",
    )

    if not train_config.enable_fsdp or rank == 0:
        print(f"--> Training Set Length = {len(dataset_train)}")

    dataset_val = get_preprocessed_dataset(
        tokenizer,
        dataset_config,
        split="test",
    )
    if not train_config.enable_fsdp or rank == 0:
            print(f"--> Validation Set Length = {len(dataset_val)}")

    if train_config.batching_strategy == "packing":
        dataset_train = ConcatDataset(dataset_train, chunk_size=train_config.context_length)

    train_dl_kwargs = get_dataloader_kwargs(train_config, dataset_train, tokenizer, "train")

    # Create DataLoaders for the training and validation dataset
    train_dataloader = torch.utils.data.DataLoader(
        dataset_train,
        num_workers=train_config.num_workers_dataloader,
        pin_memory=True,
        **train_dl_kwargs,
    )

    eval_dataloader = None
    if train_config.run_validation:
        if train_config.batching_strategy == "packing":
            dataset_val = ConcatDataset(dataset_val, chunk_size=train_config.context_length)

        val_dl_kwargs = get_dataloader_kwargs(train_config, dataset_val, tokenizer, "val")

        eval_dataloader = torch.utils.data.DataLoader(
            dataset_val,
            num_workers=train_config.num_workers_dataloader,
            pin_memory=True,
            **val_dl_kwargs,
        )

    # Initialize the optimizer and learning rate scheduler
    if fsdp_config.pure_bf16 and fsdp_config.optimizer == "anyprecision":
        optimizer = AnyPrecisionAdamW(
            model.parameters(),
            lr=train_config.lr,
            momentum_dtype=torch.bfloat16,
            variance_dtype=torch.bfloat16,
            use_kahan_summation=False,
            weight_decay=train_config.weight_decay,
        )
    else:
        optimizer = optim.AdamW(
            model.parameters(),
            lr=train_config.lr,
            weight_decay=train_config.weight_decay,
        )
    scheduler = StepLR(optimizer, step_size=1, gamma=train_config.gamma)

    # Start the training process
    results = train(
        model,
        train_dataloader,
        eval_dataloader,
        tokenizer,
        optimizer,
        scheduler,
        train_config.gradient_accumulation_steps,
        train_config,
        fsdp_config if train_config.enable_fsdp else None,
        local_rank if train_config.enable_fsdp else None,
        rank if train_config.enable_fsdp else None,
        tracker,
    )
    if not train_config.enable_fsdp or rank==0:
        [print(f'Key: {k}, Value: {v}') for k, v in results.items()]

if __name__ == "__main__":
    fire.Fire(main)<|MERGE_RESOLUTION|>--- conflicted
+++ resolved
@@ -31,12 +31,9 @@
     update_config,
     generate_peft_config,
     generate_dataset_config,
-<<<<<<< HEAD
     generate_tracker_config,
     generate_dict_from_configs,
-=======
     get_dataloader_kwargs,
->>>>>>> 38df368a
 )
 from llama_recipes.utils.dataset_utils import get_preprocessed_dataset
 
