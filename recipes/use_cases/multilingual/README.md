--- conflicted
+++ resolved
@@ -1,11 +1,8 @@
 # Extending Llama to a new language
 Authored by : Sarvam team
 In this recipe, we will see how to add a new language to the Llama family of models. The steps are quite general and can be easily adapted to other models as well. Using this recipe, you should be able to replicate the findings of [OpenHathi](https://huggingface.co/sarvamai/OpenHathi-7B-Hi-v0.1-Base).
-<<<<<<< HEAD
 Please read more about OpenHathi [here](https://web.archive.org/web/20240418103408/https://www.sarvam.ai/blog/announcing-openhathi-series)
-=======
-Please read more about OpenHathi [here](https://analyticsindiamag.com/industry-insights/ai-startups/indian-startup-sarvam-ai-launches-hindi-llm-openhathi/)
->>>>>>> 3a99a545
+
 ## Data
 The original OpenHathi model uses a combination of [Sangraha](https://huggingface.co/datasets/ai4bharat/sangraha) and Wikipedia as its primary data sources. If the reader is interested in using these sources, they would also have to preprocess the data: clean, filter, and deduplicate. See [Setu](https://github.com/AI4Bharat/setu) for an easy way to do this at scale.
 
