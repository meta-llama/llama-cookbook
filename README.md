# Llama 2 Fine-tuning / Inference Recipes, Examples and Demo Apps

**[Update Dec. 15, 2023] We added support for Llama Guard as a safety checker for our example inference script and also with standalone inference with an example script and prompt formatting. More details [here](./examples/llama_guard/README.md).**

<<<<<<< HEAD
**[Update Dec 14, 2023] We recently released a series of Llama 2 demo apps [here](./demo_apps). These apps show how to run Llama (locally, in the cloud, or on-prem), how to ask Llama questions in general or about custom data (PDF, DB, or live), how to integrate Llama with WhatsApp and Messenger, and how to implement an end-to-end chatbot with RAG (Retrieval Augmented Generation).**
=======
**[Update Dec 14, 2023] We recently released a series of Llama 2 demo apps [here](./demo_apps). These apps show how to run Llama (locally, in the cloud, or on-prem),  how to use Azure Llama 2 API (Model-as-a-Service), how to ask Llama questions in general or about custom data (PDF, DB, or live), how to integrate Llama with WhatsApp and Messenger, and how to implement an end-to-end chatbot with RAG (Retrieval Augmented Generation).**
>>>>>>> d4312def

The 'llama-recipes' repository is a companion to the [Llama 2 model](https://github.com/facebookresearch/llama). The goal of this repository is to provide examples to quickly get started with fine-tuning for domain adaptation and how to run inference for the fine-tuned models. For ease of use, the examples use Hugging Face converted versions of the models. See steps for conversion of the model [here](#model-conversion-to-hugging-face).

In addition, we also provide a number of demo apps, to showcase the Llama 2 usage along with other ecosystem solutions to run Llama 2 locally, in the cloud, and on-prem.

Llama 2 is a new technology that carries potential risks with use. Testing conducted to date has not — and could not — cover all scenarios. In order to help developers address these risks, we have created the [Responsible Use Guide](https://github.com/facebookresearch/llama/blob/main/Responsible-Use-Guide.pdf). More details can be found in our research paper as well. For downloading the models, follow the instructions on [Llama 2 repo](https://github.com/facebookresearch/llama).


# Table of Contents
1. [Quick start](#quick-start)
2. [Model Conversion](#model-conversion-to-hugging-face)
3. [Fine-tuning](#fine-tuning)
    - [Single GPU](#single-gpu)
    - [Multi GPU One Node](#multiple-gpus-one-node)
    - [Multi GPU Multi Node](#multi-gpu-multi-node)
4. [Inference](./docs/inference.md)
5. [Demo Apps](#demo-apps)
6. [Repository Organization](#repository-organization)
7. [License and Acceptable Use Policy](#license)

# Quick Start

[Llama 2 Jupyter Notebook](./examples/quickstart.ipynb): This jupyter notebook steps you through how to finetune a Llama 2 model on the text summarization task using the [samsum](https://huggingface.co/datasets/samsum). The notebook uses parameter efficient finetuning (PEFT) and int8 quantization to finetune a 7B on a single GPU like an A10 with 24GB gpu memory.

# Installation
Llama-recipes provides a pip distribution for easy install and usage in other projects. Alternatively, it can be installed from source.

## Install with pip
```
pip install --extra-index-url https://download.pytorch.org/whl/test/cu118 llama-recipes
```
## Install from source
To install from source e.g. for development use this command. We're using hatchling as our build backend which requires an up-to-date pip as well as setuptools package.
```
pip install -U pip setuptools
pip install --extra-index-url https://download.pytorch.org/whl/test/cu118 -e .
```
For development and contributing to llama-recipes please install all optional dependencies:
```
pip install -U pip setuptools
pip install --extra-index-url https://download.pytorch.org/whl/test/cu118 -e .[tests,auditnlg,vllm]
```
## Install with optional dependencies
Llama-recipes offers the installation of optional packages. There are three optional dependency groups.
To run the unit tests we can install the required dependencies with:
```
pip install --extra-index-url https://download.pytorch.org/whl/test/cu118 llama-recipes[tests]
```
For the vLLM example we need additional requirements that can be installed with:
```
pip install --extra-index-url https://download.pytorch.org/whl/test/cu118 llama-recipes[vllm]
```
To use the sensitive topics safety checker install with:
```
pip install --extra-index-url https://download.pytorch.org/whl/test/cu118 llama-recipes[auditnlg]
```
Optional dependencies can also be combines with [option1,option2].

⚠️ **Note** ⚠️  Some features (especially fine-tuning with FSDP + PEFT) currently require PyTorch nightlies to be installed. Please make sure to install the nightlies if you're using these features following [this guide](https://pytorch.org/get-started/locally/).

**Note** All the setting defined in [config files](src/llama_recipes/configs/) can be passed as args through CLI when running the script, there is no need to change from config files directly.

**Note** In case need to run PEFT model with FSDP, please make sure to use the PyTorch Nightlies.

**For more in depth information checkout the following:**

* [Single GPU Fine-tuning](./docs/single_gpu.md)
* [Multi-GPU Fine-tuning](./docs/multi_gpu.md)
* [LLM Fine-tuning](./docs/LLM_finetuning.md)
* [Adding custom datasets](./docs/Dataset.md)
* [Inference](./docs/inference.md)
* [FAQs](./docs/FAQ.md)

# Where to find the models?

You can find llama v2 models on Hugging Face hub [here](https://huggingface.co/meta-llama), where models with `hf` in the name are already converted to Hugging Face checkpoints so no further conversion is needed. The conversion step below is only for original model weights from Meta that are hosted on Hugging Face model hub as well.

# Model conversion to Hugging Face
The recipes and notebooks in this folder are using the Llama 2 model definition provided by Hugging Face's transformers library.

Given that the original checkpoint resides under models/7B you can install all requirements and convert the checkpoint with:

```bash
## Install Hugging Face Transformers from source
pip freeze | grep transformers ## verify it is version 4.31.0 or higher

git clone git@github.com:huggingface/transformers.git
cd transformers
pip install protobuf
python src/transformers/models/llama/convert_llama_weights_to_hf.py \
   --input_dir /path/to/downloaded/llama/weights --model_size 7B --output_dir /output/path
```

# Fine-tuning

For fine-tuning Llama 2 models for your domain-specific use cases recipes for PEFT, FSDP, PEFT+FSDP have been included along with a few test datasets. For details see [LLM Fine-tuning](./docs/LLM_finetuning.md).

## Single and Multi GPU Finetune

If you want to dive right into single or multi GPU fine-tuning, run the examples below on a single GPU like A10, T4, V100, A100 etc.
All the parameters in the examples and recipes below need to be further tuned to have desired results based on the model, method, data and task at hand.

**Note:**
* To change the dataset in the commands below pass the `dataset` arg. Current options for integrated dataset are `grammar_dataset`, `alpaca_dataset`and  `samsum_dataset`. Additionally, we integrate the OpenAssistant/oasst1 dataset as an [example for a custom dataset](./examples/custom_dataset.py).  A description of how to use your own dataset and how to add custom datasets can be found in [Dataset.md](./docs/Dataset.md#using-custom-datasets). For  `grammar_dataset`, `alpaca_dataset` please make sure you use the suggested instructions from [here](./docs/single_gpu.md#how-to-run-with-different-datasets) to set them up.

* Default dataset and other LORA config has been set to `samsum_dataset`.

* Make sure to set the right path to the model in the [training config](src/llama_recipes/configs/training.py).

### Single GPU:

```bash
#if running on multi-gpu machine
export CUDA_VISIBLE_DEVICES=0

python -m llama_recipes.finetuning  --use_peft --peft_method lora --quantization --model_name /patht_of_model_folder/7B --output_dir Path/to/save/PEFT/model

```

Here we make use of Parameter Efficient Methods (PEFT) as described in the next section. To run the command above make sure to pass the `peft_method` arg which can be set to `lora`, `llama_adapter` or `prefix`.

**Note** if you are running on a machine with multiple GPUs please make sure to only make one of them visible using `export CUDA_VISIBLE_DEVICES=GPU:id`

**Make sure you set `save_model` parameter to save the model. Be sure to check the other training parameter in [train config](src/llama_recipes/configs/training.py) as well as others in the config folder as needed. All parameter can be passed as args to the training script. No need to alter the config files.**


### Multiple GPUs One Node:

**NOTE** please make sure to use PyTorch Nightlies for using PEFT+FSDP. Also, note that int8 quantization from bit&bytes currently is not supported in FSDP.

```bash

torchrun --nnodes 1 --nproc_per_node 4  examples/finetuning.py --enable_fsdp --use_peft --peft_method lora --model_name /patht_of_model_folder/7B --fsdp_config.pure_bf16 --output_dir Path/to/save/PEFT/model

```

Here we use FSDP as discussed in the next section which can be used along with PEFT methods. To make use of PEFT methods with FSDP make sure to pass `use_peft` and `peft_method` args along with `enable_fsdp`. Here we are using `BF16` for training.

## Flash Attention and Xformer Memory Efficient Kernels

Setting `use_fast_kernels` will enable using of Flash Attention or Xformer memory-efficient kernels based on the hardware being used. This would speed up the fine-tuning job. This has been enabled in `optimum` library from Hugging Face as a one-liner API, please read more [here](https://pytorch.org/blog/out-of-the-box-acceleration/).

```bash
torchrun --nnodes 1 --nproc_per_node 4  examples/finetuning.py --enable_fsdp --use_peft --peft_method lora --model_name /patht_of_model_folder/7B --fsdp_config.pure_bf16 --output_dir Path/to/save/PEFT/model --use_fast_kernels
```

### Fine-tuning using FSDP Only

If you are interested in running full parameter fine-tuning without making use of PEFT methods, please use the following command. Make sure to change the `nproc_per_node` to your available GPUs. This has been tested with `BF16` on 8xA100, 40GB GPUs.

```bash

torchrun --nnodes 1 --nproc_per_node 8  examples/finetuning.py --enable_fsdp --model_name /patht_of_model_folder/7B --dist_checkpoint_root_folder model_checkpoints --dist_checkpoint_folder fine-tuned --use_fast_kernels

```

### Fine-tuning using FSDP on 70B Model

If you are interested in running full parameter fine-tuning on the 70B model, you can enable `low_cpu_fsdp` mode as the following command. This option will load model on rank0 only before moving model to devices to construct FSDP. This can dramatically save cpu memory when loading large models like 70B (on a 8-gpu node, this reduces cpu memory from 2+T to 280G for 70B model). This has been tested with `BF16` on 16xA100, 80GB GPUs.

```bash

torchrun --nnodes 1 --nproc_per_node 8 examples/finetuning.py --enable_fsdp --low_cpu_fsdp --fsdp_config.pure_bf16 --model_name /patht_of_model_folder/70B --batch_size_training 1 --dist_checkpoint_root_folder model_checkpoints --dist_checkpoint_folder fine-tuned

```

### Multi GPU Multi Node:

```bash

sbatch multi_node.slurm
# Change the num nodes and GPU per nodes in the script before running.

```
You can read more about our fine-tuning strategies [here](./docs/LLM_finetuning.md).

# Demo Apps
This folder contains a series of Llama2-powered apps:
* Quickstart Llama deployments and basic interactions with Llama
1. Llama on your Mac and ask Llama general questions
2. Llama on Google Colab
3. Llama on Cloud and ask Llama questions about unstructured data in a PDF
4. Llama on-prem with vLLM and TGI
5. Llama chatbot with RAG (Retrieval Augmented Generation)
6. Azure Llama 2 API (Model-as-a-Service)

* Specialized Llama use cases:
1. Ask Llama to summarize a video content
2. Ask Llama questions about structured data in a DB
3. Ask Llama questions about live data on the web
4. Build a Llama-enabled WhatsApp chatbot

# Repository Organization
This repository is organized in the following way:

[configs](src/llama_recipes/configs/): Contains the configuration files for PEFT methods, FSDP, Datasets.

[docs](docs/): Example recipes for single and multi-gpu fine-tuning recipes.

[datasets](src/llama_recipes/datasets/): Contains individual scripts for each dataset to download and process. Note: Use of any of the datasets should be in compliance with the dataset's underlying licenses (including but not limited to non-commercial uses)

[demo_apps](./demo_apps) contains a series of Llama2-powered apps, from quickstart deployments to how to ask Llama questions about unstructured data, structured data, live data, and video summary.

[examples](./examples/): Contains examples script for finetuning and inference of the Llama 2 model as well as how to use them safely.

[inference](src/llama_recipes/inference/): Includes modules for inference for the fine-tuned models.

[model_checkpointing](src/llama_recipes/model_checkpointing/): Contains FSDP checkpoint handlers.

[policies](src/llama_recipes/policies/): Contains FSDP scripts to provide different policies, such as mixed precision, transformer wrapping policy and activation checkpointing along with any precision optimizer (used for running FSDP with pure bf16 mode).

[utils](src/llama_recipes/utils/): Utility files for:

- `train_utils.py` provides training/eval loop and more train utils.

- `dataset_utils.py` to get preprocessed datasets.

- `config_utils.py` to override the configs received from CLI.

- `fsdp_utils.py` provides FSDP  wrapping policy for PEFT methods.

- `memory_utils.py` context manager to track different memory stats in train loop.

# License
See the License file [here](LICENSE) and Acceptable Use Policy [here](USE_POLICY.md)<|MERGE_RESOLUTION|>--- conflicted
+++ resolved
@@ -2,11 +2,7 @@
 
 **[Update Dec. 15, 2023] We added support for Llama Guard as a safety checker for our example inference script and also with standalone inference with an example script and prompt formatting. More details [here](./examples/llama_guard/README.md).**
 
-<<<<<<< HEAD
-**[Update Dec 14, 2023] We recently released a series of Llama 2 demo apps [here](./demo_apps). These apps show how to run Llama (locally, in the cloud, or on-prem), how to ask Llama questions in general or about custom data (PDF, DB, or live), how to integrate Llama with WhatsApp and Messenger, and how to implement an end-to-end chatbot with RAG (Retrieval Augmented Generation).**
-=======
 **[Update Dec 14, 2023] We recently released a series of Llama 2 demo apps [here](./demo_apps). These apps show how to run Llama (locally, in the cloud, or on-prem),  how to use Azure Llama 2 API (Model-as-a-Service), how to ask Llama questions in general or about custom data (PDF, DB, or live), how to integrate Llama with WhatsApp and Messenger, and how to implement an end-to-end chatbot with RAG (Retrieval Augmented Generation).**
->>>>>>> d4312def
 
 The 'llama-recipes' repository is a companion to the [Llama 2 model](https://github.com/facebookresearch/llama). The goal of this repository is to provide examples to quickly get started with fine-tuning for domain adaptation and how to run inference for the fine-tuned models. For ease of use, the examples use Hugging Face converted versions of the models. See steps for conversion of the model [here](#model-conversion-to-hugging-face).
 
